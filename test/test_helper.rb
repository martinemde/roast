--- conflicted
+++ resolved
@@ -10,9 +10,6 @@
 require "raix"
 require "vcr"
 
-<<<<<<< HEAD
-require "active_support/test_case"
-
 # Turn on color during CI since GitHub Actions supports it
 if ENV["CI"]
   Minitest::RG.rg!(color: true)
@@ -20,10 +17,6 @@
 
 # not sure why this workaround is needed
 def ActiveSupport.test_order = :random
-=======
-# test that the open router client is resolving properly
-OpenRouter::Client.new
->>>>>>> 9b2acb8e
 
 # Add the lib directory to the load path
 $LOAD_PATH.unshift(File.expand_path("../lib", __dir__))
