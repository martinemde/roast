--- conflicted
+++ resolved
@@ -7,7 +7,6 @@
 
 class RoastWorkflowConfigurationParserTest < ActiveSupport::TestCase
   def setup
-<<<<<<< HEAD
     # Create a simple test workflow
     @tmpdir = Dir.mktmpdir
     @workflow_path = File.join(@tmpdir, "test_workflow.yml")
@@ -18,20 +17,14 @@
         - step1: $(echo "Step 1")
         - step2: $(echo "Step 2")
     YAML
+    @parser = Roast::Workflow::ConfigurationParser.new(@workflow_path)
 
-=======
     @original_openai_key = ENV.delete("OPENAI_API_KEY")
-    @workflow_path = fixture_file("workflow/workflow.yml")
->>>>>>> 25c4792a
-    @parser = Roast::Workflow::ConfigurationParser.new(@workflow_path)
   end
 
   def teardown
-<<<<<<< HEAD
     FileUtils.rm_rf(@tmpdir) if @tmpdir && File.exist?(@tmpdir)
-=======
     ENV["OPENAI_API_KEY"] = @original_openai_key
->>>>>>> 25c4792a
   end
 
   def capture_stderr
