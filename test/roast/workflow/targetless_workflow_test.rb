# frozen_string_literal: true

require "test_helper"

require "roast/workflow/configuration_parser"
require "roast/workflow/base_workflow"
require "roast/resources/none_resource"
require "roast/workflow/workflow_executor"

class RoastWorkflowTargetlessWorkflowTest < ActiveSupport::TestCase
  def setup
<<<<<<< HEAD
    @workflow_path = fixture_file_path("targetless_workflow.yml")

    # Stub the WorkflowInitializer to prevent API client validation
    Roast::Workflow::WorkflowInitializer.any_instance.stubs(:configure_api_client)

=======
    # Create a simple targetless workflow for testing
    @tmpdir = Dir.mktmpdir
    @workflow_path = File.join(@tmpdir, "targetless_workflow.yml")
    File.write(@workflow_path, <<~YAML)
      name: Simple Targetless
      tools: []
      steps:
        - step1: $(echo "Hello from targetless workflow")
    YAML

    @original_openai_key = ENV.delete("OPENAI_API_KEY")
>>>>>>> 5ee8aa79
    @parser = Roast::Workflow::ConfigurationParser.new(@workflow_path)
  end

  def teardown
<<<<<<< HEAD
    Roast::Workflow::WorkflowInitializer.any_instance.unstub(:configure_api_client)
=======
    FileUtils.rm_rf(@tmpdir) if @tmpdir && File.exist?(@tmpdir)
    ENV["OPENAI_API_KEY"] = @original_openai_key
>>>>>>> 5ee8aa79
  end

  class MockedExecution < RoastWorkflowTargetlessWorkflowTest
    def test_executes_workflow_without_a_target
      # The workflow should execute with nil file for targetless workflows
      executor = mock("executor")
      executor.expects(:execute_steps)
      Roast::Workflow::WorkflowExecutor.stubs(:new).returns(executor)

      workflow = mock("workflow")
      workflow.stubs(:output_file).returns(nil)
      workflow.stubs(:final_output).returns("")
      workflow.stubs(:session_name).returns("targetless")
      workflow.stubs(:file).returns(nil)
      workflow.stubs(:session_timestamp).returns(nil)
      workflow.stubs(:respond_to?).with(:session_name).returns(true)
      workflow.stubs(:respond_to?).with(:final_output).returns(true)

      # Stub output_manager for the pre/post processing code
      output_manager = mock("output_manager")
      workflow.stubs(:output_manager).returns(output_manager)

      Roast::Workflow::BaseWorkflow.expects(:new).with(
        nil,
        has_entries(name: instance_of(String), context_path: instance_of(String)),
      ).returns(workflow)

      capture_io { @parser.begin! }
    end
  end

  def test_executes_workflow_without_a_target
    # The workflow should execute with nil file for targetless workflows
    output = capture_io { @parser.begin! }
    assert_match(/Running targetless workflow/, output.join)
  end

  def test_initializes_base_workflow_with_nil_file
    # Create a temporary targetless workflow file
    Dir.mktmpdir do |tmpdir|
      workflow_file = File.join(tmpdir, "targetless_workflow.yml")
      File.write(workflow_file, <<~YAML)
        name: Targetless Test
        steps:
          - step1: $(echo "Test step")
      YAML

      parser = Roast::Workflow::ConfigurationParser.new(workflow_file)
      configuration = parser.configuration

      # Verify configuration properties
      assert_nil(configuration.target)
      assert_equal("Targetless Test", configuration.name)
      assert_kind_of(Roast::Resources::NoneResource, configuration.resource)
    end
  end
end<|MERGE_RESOLUTION|>--- conflicted
+++ resolved
@@ -9,13 +9,6 @@
 
 class RoastWorkflowTargetlessWorkflowTest < ActiveSupport::TestCase
   def setup
-<<<<<<< HEAD
-    @workflow_path = fixture_file_path("targetless_workflow.yml")
-
-    # Stub the WorkflowInitializer to prevent API client validation
-    Roast::Workflow::WorkflowInitializer.any_instance.stubs(:configure_api_client)
-
-=======
     # Create a simple targetless workflow for testing
     @tmpdir = Dir.mktmpdir
     @workflow_path = File.join(@tmpdir, "targetless_workflow.yml")
@@ -27,17 +20,17 @@
     YAML
 
     @original_openai_key = ENV.delete("OPENAI_API_KEY")
->>>>>>> 5ee8aa79
+
+    # Stub the WorkflowInitializer to prevent API client validation
+    Roast::Workflow::WorkflowInitializer.any_instance.stubs(:configure_api_client)
+
     @parser = Roast::Workflow::ConfigurationParser.new(@workflow_path)
   end
 
   def teardown
-<<<<<<< HEAD
-    Roast::Workflow::WorkflowInitializer.any_instance.unstub(:configure_api_client)
-=======
     FileUtils.rm_rf(@tmpdir) if @tmpdir && File.exist?(@tmpdir)
     ENV["OPENAI_API_KEY"] = @original_openai_key
->>>>>>> 5ee8aa79
+    Roast::Workflow::WorkflowInitializer.any_instance.unstub(:configure_api_client)
   end
 
   class MockedExecution < RoastWorkflowTargetlessWorkflowTest
