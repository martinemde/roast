--- conflicted
+++ resolved
@@ -12,18 +12,13 @@
         @workflow = mock("workflow")
         @workflow.stubs(:output).returns({})
         @workflow.stubs(:verbose).returns(false)
-<<<<<<< HEAD
         @config_hash = {}
         @context_path = "/test/path"
         @context = WorkflowContext.new(workflow: @workflow, config_hash: @config_hash, context_path: @context_path)
-=======
-
-        @context = mock("context")
         @context.stubs(:workflow).returns(@workflow)
         @context.stubs(:has_resource?).returns(false)
         @context.stubs(:resource_type).returns(:file)
 
->>>>>>> b883f156
         @dependencies = {
           workflow_executor: mock("workflow_executor"),
           interpolator: mock("interpolator"),
