--- conflicted
+++ resolved
@@ -5,11 +5,7 @@
       activesupport (~> 8.0)
       faraday-retry
       json-schema
-<<<<<<< HEAD
       raix (~> 0.8.4)
-=======
-      raix (= 0.8.3)
->>>>>>> 1a20be10
       thor (~> 1.3)
 
 GEM
@@ -115,11 +111,7 @@
     public_suffix (6.0.1)
     racc (1.8.1)
     rainbow (3.1.1)
-<<<<<<< HEAD
     raix (0.8.4)
-=======
-    raix (0.8.3)
->>>>>>> 1a20be10
       activesupport (>= 6.0)
       faraday-retry (~> 2.0)
       open_router (~> 0.2)
