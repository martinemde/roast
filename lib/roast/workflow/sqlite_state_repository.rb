# frozen_string_literal: true

require "json"

module Roast
  module Workflow
    # SQLite-based implementation of StateRepository
    # Provides structured, queryable session storage with better performance
    class SqliteStateRepository < StateRepository
      DEFAULT_DB_PATH = File.expand_path("~/.roast/sessions.db")

      def initialize(db_path: nil, session_manager: SessionManager.new)
        super()

        # Lazy load sqlite3 only when actually using SQLite storage
        begin
          require "sqlite3"
        rescue LoadError
          raise LoadError, "SQLite storage requires the 'sqlite3' gem. Please add it to your Gemfile or install it: gem install sqlite3"
        end

        @db_path = db_path || ENV["ROAST_SESSIONS_DB"] || DEFAULT_DB_PATH
        @session_manager = session_manager
        ensure_database
      end

      def save_state(workflow, step_name, state_data)
        workflow.session_timestamp ||= @session_manager.create_new_session(workflow.object_id)

        session_id = ensure_session(workflow)

        @db.execute(<<~SQL, [session_id, state_data[:order], step_name, state_data.to_json])
          INSERT INTO session_states (session_id, step_index, step_name, state_data)
          VALUES (?, ?, ?, ?)
        SQL

        # Update session's current step
        @db.execute(<<~SQL, [state_data[:order], session_id])
          UPDATE sessions#{" "}
          SET current_step_index = ?, updated_at = CURRENT_TIMESTAMP
          WHERE id = ?
        SQL
      rescue => e
        $stderr.puts "Failed to save state for step #{step_name}: #{e.message}"
      end

      def load_state_before_step(workflow, step_name, timestamp: nil)
        session_id = find_session_id(workflow, timestamp)
        return false unless session_id

        # Find the state before the target step
<<<<<<< HEAD
        result = @db.execute(<<~SQL, [session_id, session_id, step_name])
=======
        result = @db.execute(<<~SQL, [session_id, step_name])
>>>>>>> 7ef7b2db
          SELECT state_data, step_name
          FROM session_states
          WHERE session_id = ?
            AND step_index < (
              SELECT MIN(step_index)#{" "}
              FROM session_states#{" "}
              WHERE session_id = ? AND step_name = ?
            )
          ORDER BY step_index DESC
          LIMIT 1
        SQL

        if result.empty?
          # Try to find the latest state if target step doesn't exist
          result = @db.execute(<<~SQL, [session_id])
            SELECT state_data, step_name
            FROM session_states
            WHERE session_id = ?
            ORDER BY step_index DESC
            LIMIT 1
          SQL

          if result.empty?
            $stderr.puts "No state found for session"
            return false
          end
        end

        state_data = JSON.parse(result[0][0], symbolize_names: true)
        loaded_step = result[0][1]
        $stderr.puts "Found state from step: #{loaded_step} (will replay from here to #{step_name})"

        # If no timestamp provided and workflow has no session, create new session and copy states
        if !timestamp && workflow.session_timestamp.nil?
          copy_states_to_new_session(workflow, session_id, step_name)
        end

        state_data
      end

      def save_final_output(workflow, output_content)
        return if output_content.empty?

        session_id = ensure_session(workflow)

        @db.execute(<<~SQL, [output_content, session_id])
          UPDATE sessions#{" "}
          SET final_output = ?, status = 'completed', updated_at = CURRENT_TIMESTAMP
          WHERE id = ?
        SQL

        session_id
      rescue => e
        $stderr.puts "Failed to save final output: #{e.message}"
        nil
      end

      # Additional query methods for the new capabilities

      def list_sessions(status: nil, workflow_name: nil, older_than: nil, limit: 100)
        conditions = []
        params = []

        if status
          conditions << "status = ?"
          params << status
        end

        if workflow_name
          conditions << "workflow_name = ?"
          params << workflow_name
        end

        if older_than
          conditions << "created_at < datetime('now', ?)"
          params << "-#{older_than}"
        end

        where_clause = conditions.empty? ? "" : "WHERE #{conditions.join(" AND ")}"

        @db.execute(<<~SQL, params)
          SELECT id, workflow_name, workflow_path, status, current_step_index,#{" "}
                 created_at, updated_at
          FROM sessions
          #{where_clause}
          ORDER BY created_at DESC
          LIMIT #{limit}
        SQL
      end

      def get_session_details(session_id)
        session = @db.execute(<<~SQL, [session_id]).first
          SELECT * FROM sessions WHERE id = ?
        SQL

        return unless session

        states = @db.execute(<<~SQL, [session_id])
          SELECT step_index, step_name, created_at
          FROM session_states
          WHERE session_id = ?
          ORDER BY step_index
        SQL

        events = @db.execute(<<~SQL, [session_id])
          SELECT event_name, event_data, received_at
          FROM session_events
          WHERE session_id = ?
          ORDER BY received_at
        SQL

        {
          session: session,
          states: states,
          events: events,
        }
      end

      def cleanup_old_sessions(older_than)
        count = @db.changes
        @db.execute(<<~SQL, ["-#{older_than}"])
          DELETE FROM sessions
          WHERE created_at < datetime('now', ?)
        SQL
        @db.changes - count
      end

      def add_event(workflow_path, session_id, event_name, event_data = nil)
        # Find the session if session_id not provided
        unless session_id
          workflow_name = File.basename(File.dirname(workflow_path))
          result = @db.execute(<<~SQL, [workflow_name, "waiting"])
            SELECT id FROM sessions
            WHERE workflow_name = ? AND status = ?
            ORDER BY created_at DESC
            LIMIT 1
          SQL

          raise "No waiting session found for workflow: #{workflow_name}" if result.empty?

          session_id = result[0][0]
        end

        # Add the event
        @db.execute(<<~SQL, [session_id, event_name, event_data&.to_json])
          INSERT INTO session_events (session_id, event_name, event_data)
          VALUES (?, ?, ?)
        SQL

        # Update session status
        @db.execute(<<~SQL, [session_id])
          UPDATE sessions#{" "}
          SET status = 'running', updated_at = CURRENT_TIMESTAMP
          WHERE id = ?
        SQL

        session_id
      end

      private

      def ensure_database
        FileUtils.mkdir_p(File.dirname(@db_path))
        @db = SQLite3::Database.new(@db_path)
        @db.execute("PRAGMA foreign_keys = ON")
        create_schema
      end

      def create_schema
        @db.execute_batch(<<~SQL)
          CREATE TABLE IF NOT EXISTS sessions (
            id TEXT PRIMARY KEY,
            workflow_name TEXT NOT NULL,
            workflow_path TEXT NOT NULL,
            status TEXT NOT NULL DEFAULT 'running',
            current_step_index INTEGER,
            final_output TEXT,
            created_at TIMESTAMP DEFAULT CURRENT_TIMESTAMP,
            updated_at TIMESTAMP DEFAULT CURRENT_TIMESTAMP
          );

          CREATE TABLE IF NOT EXISTS session_states (
            id INTEGER PRIMARY KEY AUTOINCREMENT,
            session_id TEXT NOT NULL,
            step_index INTEGER NOT NULL,
            step_name TEXT NOT NULL,
            state_data TEXT NOT NULL,
            created_at TIMESTAMP DEFAULT CURRENT_TIMESTAMP,
            FOREIGN KEY (session_id) REFERENCES sessions(id) ON DELETE CASCADE
          );

          CREATE TABLE IF NOT EXISTS session_events (
            id INTEGER PRIMARY KEY AUTOINCREMENT,
            session_id TEXT NOT NULL,
            event_name TEXT NOT NULL,
            event_data TEXT,
            received_at TIMESTAMP DEFAULT CURRENT_TIMESTAMP,
            FOREIGN KEY (session_id) REFERENCES sessions(id) ON DELETE CASCADE
          );

          CREATE TABLE IF NOT EXISTS session_variables (
            session_id TEXT NOT NULL,
            key TEXT NOT NULL,
            value TEXT NOT NULL,
            updated_at TIMESTAMP DEFAULT CURRENT_TIMESTAMP,
            PRIMARY KEY (session_id, key),
            FOREIGN KEY (session_id) REFERENCES sessions(id) ON DELETE CASCADE
          );

          -- Indexes for common queries
          CREATE INDEX IF NOT EXISTS idx_sessions_status ON sessions(status);
          CREATE INDEX IF NOT EXISTS idx_sessions_workflow_name ON sessions(workflow_name);
          CREATE INDEX IF NOT EXISTS idx_sessions_created_at ON sessions(created_at);
          CREATE INDEX IF NOT EXISTS idx_session_states_session_id ON session_states(session_id);
          CREATE INDEX IF NOT EXISTS idx_session_events_session_id ON session_events(session_id);
        SQL
      end

      def ensure_session(workflow)
        session_id = generate_session_id(workflow)

        # Check if session exists
        existing = @db.execute("SELECT id FROM sessions WHERE id = ?", [session_id]).first
        return session_id if existing

        # Create new session
        workflow_name = workflow.session_name || "unnamed"
        workflow_path = workflow.file || "notarget"

        @db.execute(<<~SQL, [session_id, workflow_name, workflow_path])
          INSERT INTO sessions (id, workflow_name, workflow_path)
          VALUES (?, ?, ?)
        SQL

        session_id
      end

      def find_session_id(workflow, timestamp)
        if timestamp
          # Find by exact timestamp
          generate_session_id(workflow, timestamp)
        else
          # Find latest session for this workflow
          workflow_name = workflow.session_name || "unnamed"
          workflow_path = workflow.file || "notarget"

          result = @db.execute(<<~SQL, [workflow_name, workflow_path])
            SELECT id FROM sessions
            WHERE workflow_name = ? AND workflow_path = ?
            ORDER BY created_at DESC
            LIMIT 1
          SQL

          result.empty? ? nil : result[0][0]
        end
      end

      def generate_session_id(workflow, timestamp = nil)
        timestamp ||= workflow.session_timestamp || @session_manager.create_new_session(workflow.object_id)
        workflow_name = workflow.session_name || "unnamed"
        workflow_path = workflow.file || "notarget"

        # Generate a unique session ID based on workflow info and timestamp
        file_hash = Digest::MD5.hexdigest(workflow_path)[0..7]
        "#{workflow_name.parameterize.underscore}_#{file_hash}_#{timestamp}"
      end

      def copy_states_to_new_session(workflow, source_session_id, target_step_name)
        # Create new session
        new_timestamp = @session_manager.create_new_session(workflow.object_id)
        workflow.session_timestamp = new_timestamp
        new_session_id = ensure_session(workflow)

        # Copy states up to the target step
<<<<<<< HEAD
        @db.execute(<<~SQL, [new_session_id, source_session_id, source_session_id, target_step_name])
=======
        @db.execute(<<~SQL, [new_session_id, source_session_id, target_step_name, source_session_id])
>>>>>>> 7ef7b2db
          INSERT INTO session_states (session_id, step_index, step_name, state_data)
          SELECT ?, step_index, step_name, state_data
          FROM session_states
          WHERE session_id = ?
            AND step_index < COALESCE(
              (SELECT MIN(step_index) FROM session_states WHERE session_id = ? AND step_name = ?),
              999999
            )
        SQL

        true
      end
    end
  end
end<|MERGE_RESOLUTION|>--- conflicted
+++ resolved
@@ -49,11 +49,7 @@
         return false unless session_id
 
         # Find the state before the target step
-<<<<<<< HEAD
-        result = @db.execute(<<~SQL, [session_id, session_id, step_name])
-=======
         result = @db.execute(<<~SQL, [session_id, step_name])
->>>>>>> 7ef7b2db
           SELECT state_data, step_name
           FROM session_states
           WHERE session_id = ?
@@ -328,11 +324,7 @@
         new_session_id = ensure_session(workflow)
 
         # Copy states up to the target step
-<<<<<<< HEAD
-        @db.execute(<<~SQL, [new_session_id, source_session_id, source_session_id, target_step_name])
-=======
         @db.execute(<<~SQL, [new_session_id, source_session_id, target_step_name, source_session_id])
->>>>>>> 7ef7b2db
           INSERT INTO session_states (session_id, step_index, step_name, state_data)
           SELECT ?, step_index, step_name, state_data
           FROM session_states
